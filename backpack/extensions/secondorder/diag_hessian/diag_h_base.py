--- conflicted
+++ resolved
@@ -36,11 +36,5 @@
                 for sign in [self.PLUS, self.MINUS]
             ]
 
-<<<<<<< HEAD
-        for sign in [self.PLUS, self.MINUS]:
-            Hsign = clamp(sign * H, min=0, max=float("inf")).sqrt_()
-            yield ((diag_embed(Hsign), sign))
-=======
         H = self.derivatives.hessian_diagonal(module, g_inp, g_out)
-        return decompose_into_positive_and_negative_sqrt(H)
->>>>>>> 4a2830ec
+        return decompose_into_positive_and_negative_sqrt(H)