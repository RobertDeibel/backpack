--- conflicted
+++ resolved
@@ -1,7 +1,10 @@
 from backpack.extensions.curvature import Curvature
 from backpack.extensions.module_extension import ModuleExtension
 from backpack.utils.einsum import einsum
-from backpack.core.derivatives.utils import CMP_in_accept_vectors
+from backpack.core.derivatives.shape_check import (
+    R_mat_prod_accept_vectors,
+    R_mat_prod_check_shapes,
+)
 
 
 class CMPBase(ModuleExtension):
@@ -24,7 +27,6 @@
         if R_required:
             R_mat_prod = self._make_R_mat_prod(ext, module, g_inp, g_out, backproped)
 
-        @CMP_in_accept_vectors(module)
         def CMP_in(mat):
             """Multiplication with curvature matrix w.r.t. the module input.
 
@@ -55,12 +57,6 @@
             CJmat = CMP_out(Jmat)
             JTCJmat = self.derivatives.jac_t_mat_prod(module, g_inp, g_out, CJmat)
 
-<<<<<<< HEAD
-            if residual_mod is not None:
-                JTCJmat.add_(einsum("b...,cb...->cb...", (residual_mod, mat)))
-
-=======
->>>>>>> 26d2dd25
             return JTCJmat
 
         return GGN_mat_prod
@@ -90,14 +86,19 @@
         R = self.derivatives.hessian_diagonal(module, g_inp, g_out)
         R_mod = Curvature.modify_residual(R, ext.get_curv_type())
 
-        def R_mat_prod(mat):
-            """Multiply with the residual: mat → [∑_{k} Hz_k(x) 𝛿z_k] mat.
+        @R_mat_prod_accept_vectors
+        @R_mat_prod_check_shapes
+        def make_residual_mat_prod(self, module, g_inp, g_out):
+            def R_mat_prod(mat):
+                """Multiply with the residual: mat → [∑_{k} Hz_k(x) 𝛿z_k] mat.
 
-            Second term of the module input Hessian backpropagation equation.
-            """
-            return einsum("bi,bic->bic", (R_mod, mat))
+                Second term of the module input Hessian backpropagation equation.
+                """
+                return einsum("n...,vn...->vn...", (R_mod, mat))
 
-        return R_mat_prod
+            return R_mat_prod
+
+        return make_residual_mat_prod(self, module, g_inp, g_out)
 
     def __make_nondiagonal_R_mat_prod(self, ext, module, g_inp, g_out, backproped):
         curv_type = ext.get_curv_type()
