"""batch_l2 extension for ConvTranspose."""
from torch import einsum

<<<<<<< HEAD
from backpack.extensions.firstorder.base import FirstOrderModuleExtension
from backpack.utils import conv_transpose as convTransposeUtils


class BatchL2ConvTransposeND(FirstOrderModuleExtension):
    def __init__(self, N, params=None):
        super().__init__(params=params)
        self.N = N

    # TODO Use bias Jacobian to compute `bias_gradient`
    def bias(self, ext, module, g_inp, g_out, backproped):
        spatial_dims = list(range(2, g_out[0].dim()))
        channel_dim = 1

        return g_out[0].sum(spatial_dims).pow_(2).sum(channel_dim)
=======
from backpack.core.derivatives.conv_transpose1d import ConvTranspose1DDerivatives
from backpack.core.derivatives.conv_transpose2d import ConvTranspose2DDerivatives
from backpack.core.derivatives.conv_transpose3d import ConvTranspose3DDerivatives
from backpack.extensions.firstorder.batch_l2_grad.batch_l2_base import BatchL2Base
from backpack.utils import conv_transpose as convTransposeUtils


class BatchL2ConvTransposeND(BatchL2Base):
    """batch_l2 extension for ConvTranspose."""
>>>>>>> f3bbc892

    def weight(self, ext, module, g_inp, g_out, backproped):
        """batch_l2 for weight.

        Args:
            ext: extension
            module: module
            g_inp: input gradients
            g_out: output gradients
            backproped: backpropagation quantities

        Returns:
            batch_l2 for weight
        """
        X, dE_dY = convTransposeUtils.get_weight_gradient_factors(
            module.input0, g_out[0], module
        )
        return einsum("nmi,nki,nmj,nkj->n", dE_dY, X, dE_dY, X)


class BatchL2ConvTranspose1d(BatchL2ConvTransposeND):
    """batch_l2 extension for ConvTranspose1d."""

    def __init__(self):
        """Initialization."""
        super().__init__(["bias", "weight"], derivatives=ConvTranspose1DDerivatives())


class BatchL2ConvTranspose2d(BatchL2ConvTransposeND):
    """batch_l2 extension for ConvTranspose2d."""

    def __init__(self):
        """Initialization."""
        super().__init__(["bias", "weight"], derivatives=ConvTranspose2DDerivatives())


class BatchL2ConvTranspose3d(BatchL2ConvTransposeND):
    """batch_l2 extension for ConvTranspose3d."""

    def __init__(self):
        """Initialization."""
        super().__init__(["bias", "weight"], derivatives=ConvTranspose3DDerivatives())<|MERGE_RESOLUTION|>--- conflicted
+++ resolved
@@ -1,23 +1,6 @@
 """batch_l2 extension for ConvTranspose."""
 from torch import einsum
 
-<<<<<<< HEAD
-from backpack.extensions.firstorder.base import FirstOrderModuleExtension
-from backpack.utils import conv_transpose as convTransposeUtils
-
-
-class BatchL2ConvTransposeND(FirstOrderModuleExtension):
-    def __init__(self, N, params=None):
-        super().__init__(params=params)
-        self.N = N
-
-    # TODO Use bias Jacobian to compute `bias_gradient`
-    def bias(self, ext, module, g_inp, g_out, backproped):
-        spatial_dims = list(range(2, g_out[0].dim()))
-        channel_dim = 1
-
-        return g_out[0].sum(spatial_dims).pow_(2).sum(channel_dim)
-=======
 from backpack.core.derivatives.conv_transpose1d import ConvTranspose1DDerivatives
 from backpack.core.derivatives.conv_transpose2d import ConvTranspose2DDerivatives
 from backpack.core.derivatives.conv_transpose3d import ConvTranspose3DDerivatives
@@ -27,7 +10,6 @@
 
 class BatchL2ConvTransposeND(BatchL2Base):
     """batch_l2 extension for ConvTranspose."""
->>>>>>> f3bbc892
 
     def weight(self, ext, module, g_inp, g_out, backproped):
         """batch_l2 for weight.
