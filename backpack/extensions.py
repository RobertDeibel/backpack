import warnings

import torch

from .backpropextension import BackpropExtension
from .curvature import Curvature
from .secondorder.strategies import (BackpropStrategy, LossHessianStrategy,
                                     ExpectationApproximation)


class Extension():
    def __init__(self, savefield):
        self.savefield = savefield
        return

    def extension_to_trigger(self):
        return self.__class__


class VARIANCE(Extension):
    def __init__(self):
        super().__init__(savefield="variance")


class BATCH_L2(Extension):
    def __init__(self):
        super().__init__(savefield="batch_l2")


class BATCH_GRAD(Extension):
    def __init__(self):
        super().__init__(savefield="grad_batch")


class SUM_GRAD_SQUARED(Extension):
    def __init__(self):
        super().__init__(savefield="sum_grad_squared")


class DIAG_GGN(Extension):
    def __init__(self):
        super().__init__(savefield="diag_ggn")


class GRAD(Extension):
    def __init__(self):
        super().__init__(savefield="grad_bpext")


class DIAG_H(Extension):
    def __init__(self):
        super().__init__(savefield="diag_h")


<<<<<<< HEAD
class KFLR(Extension):
    def __init__(self):
        super().__init__(savefield="kflr")


class KFRA(Extension):
    def __init__(self):
        super().__init__(savefield="kfra")


=======
>>>>>>> a341eae9
class ParametrizedExtension(Extension):
    def __init__(self, savefield, input):
        self.input = input
        super().__init__(savefield=savefield)


class CMP(ParametrizedExtension):
    savefield = "cmp"

    def __init__(self, which):
        Curvature.set_current(which)
        super().__init__(which)


class HBP(ParametrizedExtension):

    def __init__(
            self,
            curv_type,
            loss_hessian_strategy,
            backprop_strategy,
            ea_strategy,
            savefield="hbp",
    ):
        super().__init__(
            savefield=savefield,
            input=[
                curv_type,
                loss_hessian_strategy,
                backprop_strategy,
                ea_strategy,
            ]
        )

        Curvature.set_current(curv_type)
        LossHessianStrategy.set_strategy(loss_hessian_strategy)
        BackpropStrategy.set_strategy(backprop_strategy)
        ExpectationApproximation.set_strategy(ea_strategy)


class KFAC(HBP):
    def __init__(self):
        super().__init__(
            curv_type=Curvature.GGN,
            loss_hessian_strategy=LossHessianStrategy.SAMPLING,
            backprop_strategy=BackpropStrategy.SQRT,
            ea_strategy=ExpectationApproximation.BOTEV_MARTENS,
            savefield="kfac",
        )

    def extension_to_trigger(self):
        return HBP


def KFRA():
    return HBP(
        curv_type=Curvature.GGN,
        loss_hessian_strategy=LossHessianStrategy.AVERAGE,
        backprop_strategy=BackpropStrategy.BATCH_AVERAGE,
        ea_strategy=ExpectationApproximation.BOTEV_MARTENS,
    )


def KFLR():
    return HBP(
        curv_type=Curvature.GGN,
        loss_hessian_strategy=LossHessianStrategy.EXACT,
        backprop_strategy=BackpropStrategy.SQRT,
        ea_strategy=ExpectationApproximation.BOTEV_MARTENS,
    )


class JVP(Extension):
    pass


class Extensions:
    EXTENSIONS = [
        GRAD,
        BATCH_GRAD,
        SUM_GRAD_SQUARED,
        DIAG_GGN,
        BATCH_L2,
        VARIANCE,
        JVP,
        DIAG_H,
        KFLR,
        KFRA,
        KFAC,
        CMP,
        HBP,
    ]

    registeredExtensions = {}

    @staticmethod
    def ext_list():
        return Extensions.EXTENSIONS

    @staticmethod
    def register(backpropextension: BackpropExtension):

        Extensions.check_exists(
            backpropextension._BackpropExtension__get_ext())

        key = backpropextension._BackpropExtension__get_key()

        already_exist = key in Extensions.registeredExtensions
        if already_exist:
            warnings.warn(
                "Extension {} for layer {} already registered".format(
                    key[1], key[0]),
                category=RuntimeWarning)

        Extensions.registeredExtensions[key] = backpropextension

    @staticmethod
    def check_exists(ext):
        ext_cls = ext.__class__ if isinstance(ext, Extension) else ext
        if ext_cls not in Extensions.EXTENSIONS:
            raise ValueError("Backprop extension [{}] unknown".format(ext_cls))

    @staticmethod
    def get_extensions_for(active_exts, module):
        for ext in active_exts:
            key = (module.__class__, ext.extension_to_trigger())

            if key in Extensions.registeredExtensions:
                yield Extensions.registeredExtensions[key]<|MERGE_RESOLUTION|>--- conflicted
+++ resolved
@@ -52,19 +52,6 @@
         super().__init__(savefield="diag_h")
 
 
-<<<<<<< HEAD
-class KFLR(Extension):
-    def __init__(self):
-        super().__init__(savefield="kflr")
-
-
-class KFRA(Extension):
-    def __init__(self):
-        super().__init__(savefield="kfra")
-
-
-=======
->>>>>>> a341eae9
 class ParametrizedExtension(Extension):
     def __init__(self, savefield, input):
         self.input = input
@@ -72,11 +59,9 @@
 
 
 class CMP(ParametrizedExtension):
-    savefield = "cmp"
-
     def __init__(self, which):
         Curvature.set_current(which)
-        super().__init__(which)
+        super().__init__(savefield="cmp", input=which)
 
 
 class HBP(ParametrizedExtension):
@@ -119,6 +104,7 @@
         return HBP
 
 
+"""
 def KFRA():
     return HBP(
         curv_type=Curvature.GGN,
@@ -135,6 +121,7 @@
         backprop_strategy=BackpropStrategy.SQRT,
         ea_strategy=ExpectationApproximation.BOTEV_MARTENS,
     )
+"""
 
 
 class JVP(Extension):
