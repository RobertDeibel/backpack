from torch.nn import BatchNorm1d
from warnings import warn


from backpack.utils.einsum import einsum
from backpack.core.derivatives.basederivatives import BaseParameterDerivatives


class BatchNorm1dDerivatives(BaseParameterDerivatives):
    def get_module(self):
        return BatchNorm1d

    def hessian_is_zero(self):
        return False

    def hessian_is_diagonal(self):
        return False

    def _jac_mat_prod(self, module, g_inp, g_out, mat):
        return self._jac_t_mat_prod(module, g_inp, g_out, mat)

    def _jac_t_mat_prod(self, module, g_inp, g_out, mat):
        """
        Note:
        -----
        The Jacobian is *not independent* among the batch dimension, i.e.
        D z_i = D z_i(x_1, ..., x_B).

        This structure breaks the computation of the GGN diagonal,
        for curvature-matrix products it should still work.

        References:
        -----------
        https://kevinzakka.github.io/2016/09/14/batch_normalization/
        https://chrisyeh96.github.io/2017/08/28/deriving-batchnorm-backprop.html
        """
        assert module.affine is True

        N = self.get_batch(module)
        x_hat, var = self.get_normalized_input_and_var(module)
        ivar = 1.0 / (var + module.eps).sqrt()

        dx_hat = einsum("vni,i->vni", (mat, module.weight))

        jac_t_mat = N * dx_hat
        jac_t_mat -= dx_hat.sum(1).unsqueeze(1).expand_as(jac_t_mat)
        jac_t_mat -= einsum("ni,vsi,si->vni", (x_hat, dx_hat, x_hat))
        jac_t_mat = einsum("vni,i->vni", (jac_t_mat, ivar / N))

        return jac_t_mat

    def get_normalized_input_and_var(self, module):
        input = module.input0
        mean = input.mean(dim=0)
        var = input.var(dim=0, unbiased=False)
        return (input - mean) / (var + module.eps).sqrt(), var

<<<<<<< HEAD
    def _weight_jac_mat_prod(self, module, g_inp, g_out, mat):
=======
    def make_residual_mat_prod(self, module, g_inp, g_out):
        # TODO: Implement R_mat_prod for BatchNorm
        def R_mat_prod(mat):
            """Multiply with the residual: mat → [∑_{k} Hz_k(x) 𝛿z_k] mat.

            Second term of the module input Hessian backpropagation equation.
            """
            raise NotImplementedError

        # TODO: Enable tests in test/automated_bn_test.py
        raise NotImplementedError
        return R_mat_prod

    @jmp_unsqueeze_if_missing_dim(mat_dim=2)
    def weight_jac_mat_prod(self, module, g_inp, g_out, mat):
>>>>>>> 26d2dd25
        x_hat, _ = self.get_normalized_input_and_var(module)
        return einsum("ni,vi->vni", (x_hat, mat))

    def _weight_jac_t_mat_prod(self, module, g_inp, g_out, mat, sum_batch):
        if not sum_batch:
            warn(
                "BatchNorm batch summation disabled."
                "This may not compute meaningful quantities"
            )
        x_hat, _ = self.get_normalized_input_and_var(module)
        equation = "vni,ni->v{}i".format("" if sum_batch is True else "n")
        operands = [mat, x_hat]
        return einsum(equation, operands)

    def _bias_jac_mat_prod(self, module, g_inp, g_out, mat):
        N = self.get_batch(module)
        return mat.unsqueeze(1).repeat(1, N, 1)

    def _bias_jac_t_mat_prod(self, module, g_inp, g_out, mat, sum_batch=True):
        if not sum_batch:
            warn(
                "BatchNorm batch summation disabled."
                "This may not compute meaningful quantities"
            )
            return mat
        else:
            N_axis = 1
            return mat.sum(N_axis)<|MERGE_RESOLUTION|>--- conflicted
+++ resolved
@@ -4,6 +4,10 @@
 
 from backpack.utils.einsum import einsum
 from backpack.core.derivatives.basederivatives import BaseParameterDerivatives
+from backpack.core.derivatives.shape_check import (
+    R_mat_prod_accept_vectors,
+    R_mat_prod_check_shapes,
+)
 
 
 class BatchNorm1dDerivatives(BaseParameterDerivatives):
@@ -55,9 +59,8 @@
         var = input.var(dim=0, unbiased=False)
         return (input - mean) / (var + module.eps).sqrt(), var
 
-<<<<<<< HEAD
-    def _weight_jac_mat_prod(self, module, g_inp, g_out, mat):
-=======
+    @R_mat_prod_accept_vectors
+    @R_mat_prod_check_shapes
     def make_residual_mat_prod(self, module, g_inp, g_out):
         # TODO: Implement R_mat_prod for BatchNorm
         def R_mat_prod(mat):
@@ -71,9 +74,7 @@
         raise NotImplementedError
         return R_mat_prod
 
-    @jmp_unsqueeze_if_missing_dim(mat_dim=2)
-    def weight_jac_mat_prod(self, module, g_inp, g_out, mat):
->>>>>>> 26d2dd25
+    def _weight_jac_mat_prod(self, module, g_inp, g_out, mat):
         x_hat, _ = self.get_normalized_input_and_var(module)
         return einsum("ni,vi->vni", (x_hat, mat))
 
