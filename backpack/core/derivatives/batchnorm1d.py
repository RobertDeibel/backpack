from warnings import warn

from torch import einsum
from torch.nn import BatchNorm1d

from backpack.core.derivatives.basederivatives import BaseParameterDerivatives


class BatchNorm1dDerivatives(BaseParameterDerivatives):
    def get_module(self):
        return BatchNorm1d

    def hessian_is_zero(self):
        return False

    def hessian_is_diagonal(self):
        return False

    def _jac_mat_prod(self, module, g_inp, g_out, mat):
        return self._jac_t_mat_prod(module, g_inp, g_out, mat)

    def _jac_t_mat_prod(self, module, g_inp, g_out, mat):
        """
        Note:
        -----
        The Jacobian is *not independent* among the batch dimension, i.e.
        D z_i = D z_i(x_1, ..., x_B).

        This structure breaks the computation of the GGN diagonal,
        for curvature-matrix products it should still work.

        References:
        -----------
        https://kevinzakka.github.io/2016/09/14/batch_normalization/
        https://chrisyeh96.github.io/2017/08/28/deriving-batchnorm-backprop.html
        """
        assert module.affine is True

        N = module.input0.size(0)
        x_hat, var = self.get_normalized_input_and_var(module)
        ivar = 1.0 / (var + module.eps).sqrt()

        dx_hat = einsum("vni,i->vni", (mat, module.weight))

        jac_t_mat = N * dx_hat
        jac_t_mat -= dx_hat.sum(1).unsqueeze(1).expand_as(jac_t_mat)
        jac_t_mat -= einsum("ni,vsi,si->vni", (x_hat, dx_hat, x_hat))
        jac_t_mat = einsum("vni,i->vni", (jac_t_mat, ivar / N))

        return jac_t_mat

    def get_normalized_input_and_var(self, module):
        input = module.input0
        mean = input.mean(dim=0)
        var = input.var(dim=0, unbiased=False)
        return (input - mean) / (var + module.eps).sqrt(), var

    def _residual_mat_prod(self, module, g_inp, g_out, mat):
        """Multiply with BatchNorm1d residual-matrix.

<<<<<<< HEAD
        Paul Fischer (GitHub: @paulkogni) contributed this code during a research
        project in winter 2019.

        Details are described in

        - `TODO: Add tech report title`
          <TODO: Wait for tech report upload>_
          by Paul Fischer, 2020.
        """
        N = self.get_batch(module)
=======
        N = module.input0.size(0)
>>>>>>> 9e2f2d8c
        x_hat, var = self.get_normalized_input_and_var(module)
        gamma = module.weight
        eps = module.eps

        factor = gamma / (N * (var + eps))

        sum_127 = einsum("nc,vnc->vc", (x_hat, mat))
        sum_24 = einsum("nc->c", g_out[0])
        sum_3 = einsum("nc,vnc->vc", (g_out[0], mat))
        sum_46 = einsum("vnc->vc", mat)
        sum_567 = einsum("nc,nc->c", (x_hat, g_out[0]))

        r_mat = -einsum("nc,vc->vnc", (g_out[0], sum_127))
        r_mat += (1.0 / N) * einsum("c,vc->vc", (sum_24, sum_127)).unsqueeze(1).expand(
            -1, N, -1
        )
        r_mat -= einsum("nc,vc->vnc", (x_hat, sum_3))
        r_mat += (1.0 / N) * einsum("nc,c,vc->vnc", (x_hat, sum_24, sum_46))

        r_mat -= einsum("vnc,c->vnc", (mat, sum_567))
        r_mat += (1.0 / N) * einsum("c,vc->vc", (sum_567, sum_46)).unsqueeze(1).expand(
            -1, N, -1
        )
        r_mat += (3.0 / N) * einsum("nc,vc,c->vnc", (x_hat, sum_127, sum_567))

        return einsum("c,vnc->vnc", (factor, r_mat))

    def _weight_jac_mat_prod(self, module, g_inp, g_out, mat):
        x_hat, _ = self.get_normalized_input_and_var(module)
        return einsum("ni,vi->vni", (x_hat, mat))

    def _weight_jac_t_mat_prod(self, module, g_inp, g_out, mat, sum_batch):
        if not sum_batch:
            warn(
                "BatchNorm batch summation disabled."
                "This may not compute meaningful quantities"
            )
        x_hat, _ = self.get_normalized_input_and_var(module)
        equation = "vni,ni->v{}i".format("" if sum_batch is True else "n")
        operands = [mat, x_hat]
        return einsum(equation, operands)

    def _bias_jac_mat_prod(self, module, g_inp, g_out, mat):
        N = module.input0.size(0)
        return mat.unsqueeze(1).repeat(1, N, 1)

    def _bias_jac_t_mat_prod(self, module, g_inp, g_out, mat, sum_batch=True):
        if not sum_batch:
            warn(
                "BatchNorm batch summation disabled."
                "This may not compute meaningful quantities"
            )
            return mat
        else:
            N_axis = 1
            return mat.sum(N_axis)<|MERGE_RESOLUTION|>--- conflicted
+++ resolved
@@ -58,7 +58,6 @@
     def _residual_mat_prod(self, module, g_inp, g_out, mat):
         """Multiply with BatchNorm1d residual-matrix.
 
-<<<<<<< HEAD
         Paul Fischer (GitHub: @paulkogni) contributed this code during a research
         project in winter 2019.
 
@@ -68,10 +67,7 @@
           <TODO: Wait for tech report upload>_
           by Paul Fischer, 2020.
         """
-        N = self.get_batch(module)
-=======
         N = module.input0.size(0)
->>>>>>> 9e2f2d8c
         x_hat, var = self.get_normalized_input_and_var(module)
         gamma = module.weight
         eps = module.eps
