from backpack.utils.einsum import try_view

from backpack.core.derivatives.shape_check import (
    jac_t_mat_prod_accept_vectors,
    jac_t_mat_prod_check_shapes,
    jac_mat_prod_accept_vectors,
    jac_mat_prod_check_shapes,
    bias_jac_t_mat_prod_accept_vectors,
    bias_jac_t_mat_prod_check_shapes,
    bias_jac_mat_prod_accept_vectors,
    bias_jac_mat_prod_check_shapes,
    weight_jac_t_mat_prod_accept_vectors,
    weight_jac_t_mat_prod_check_shapes,
    weight_jac_mat_prod_accept_vectors,
    weight_jac_mat_prod_check_shapes,
    make_hessian_mat_prod_accept_vectors,
    make_hessian_mat_prod_check_shapes,
)


class BaseDerivatives:
<<<<<<< HEAD
    """First- and second-order partial derivatives of a module.

    Shape conventions:
    ------------------
    * Batch size: N
    * Free dimension for vectorization: V

    For vector-processing layers (2d input):
    * input [N, C_in],  output [N, C_out]

    For image-processing layers (4d input)
    * Input/output channels: C_in/C_out
    * Input/output height: H_in/H_out
    * Input/output width: W_in/W_out
    * input [N, C_in, H_in, W_in],  output [N, C_out, H_in, W_in]


    Definitions:
    ------------
    * The Jacobian J is defined as
        J[n, c, w, ..., ̃n, ̃c, ̃w, ...]
        = 𝜕output[n, c, w, ...] / 𝜕input[̃n, ̃c, ̃w, ...]
    * The transposed Jacobian Jᵀ is defined as
        Jᵀ[̃n, ̃c, ̃w, ..., n, c, w, ...]
        = 𝜕output[n, c, w, ...] / 𝜕input[̃n, ̃c, ̃w, ...]
    """

    MC_SAMPLES = 1

    @jac_mat_prod_accept_vectors
    @jac_mat_prod_check_shapes
=======
>>>>>>> fc30c8c5
    def jac_mat_prod(self, module, g_inp, g_out, mat):
        """Apply Jacobian of the output w.r.t. input to a matrix.

        Implicit application of J:
            result[v, n, c, w, ...]
            =  ∑_{̃n, ̃c, ̃w} J[n, c, w, ..., ̃n, ̃c, ̃w, ...] mat[̃n, ̃c, ̃w, ...].
        Parameters:
        -----------
        mat: torch.Tensor
            Matrix the Jacobian will be applied to.
            Must have shape [V, N, C_in, H_in, ...].

        Returns:
        --------
        result: torch.Tensor
            Jacobian-matrix product.
            Has shape [V, N, C_out, H_out, ...].
        """
        return self._jac_mat_prod(module, g_inp, g_out, mat)

    def _jac_mat_prod(self, module, g_inp, g_out, mat):
        """Internal implementation of the Jacobian."""
        raise NotImplementedError

    @jac_t_mat_prod_accept_vectors
    @jac_t_mat_prod_check_shapes
    def jac_t_mat_prod(self, module, g_inp, g_out, mat):
        """Apply transposed Jacobian of module output w.r.t. input to a matrix.

        Implicit application of Jᵀ:
            result[v, ̃n, ̃c, ̃w, ...]
            = ∑_{n, c, w} Jᵀ[̃n, ̃c, ̃w, ..., n, c, w, ...] mat[v, n, c, w, ...].

        Parameters:
        -----------
        mat: torch.Tensor
            Matrix the transposed Jacobian will be applied to.
            Must have shape [V, N, C_out, H_out, ...].

        Returns:
        --------
        result: torch.Tensor
            Transposed Jacobian-matrix product.
            Has shape [V, N, C_in, H_in, ...].
        """
        return self._jac_t_mat_prod(module, g_inp, g_out, mat)

    def _jac_t_mat_prod(self, module, g_inp, g_out, mat):
        """Internal implementation of transposed Jacobian."""
        raise NotImplementedError

    # TODO Add shape check
    # TODO Use new convention
    def ea_jac_t_mat_jac_prod(self, module, g_inp, g_out, mat):
        raise NotImplementedError

    def hessian_is_zero(self):
        raise NotImplementedError

    def hessian_is_diagonal(self):
        raise NotImplementedError

    def hessian_diagonal(self):
        raise NotImplementedError

    def hessian_is_psd(self):
        raise NotImplementedError

    # TODO make accept vectors
    # TODO add shape check
    def make_residual_mat_prod(self, module, g_inp, g_out):
        """Return multiplication routine with the residual term.

        The function performs the mapping: mat → [∑_{k} Hz_k(x) 𝛿z_k] mat.
        (required for extension `curvmatprod`)

        Note:
        -----
            This function only has to be implemented if the residual is not
            zero and not diagonal (for instance, `BatchNorm`).
        """
        raise NotImplementedError

    # TODO Refactor and remove
    def batch_flat(self, tensor):
        batch = tensor.size(0)
        # TODO Removing the clone().detach() will destroy the computation graph
        # Tests will fail
        return batch, tensor.clone().detach().view(batch, -1)

    # TODO Refactor and remove
    def get_batch(self, module):
        return module.input0.size(0)

    # TODO Refactor and remove
    def get_output(self, module):
        return module.output

    @staticmethod
    def _view_like(mat, like):
        """View as like with trailing and additional 0th dimension.

        If like is [N, C, H, ...], returns shape [-1, N, C, H, ...]
        """
        V = -1
        shape = (V, *like.shape)
        return try_view(mat, shape)

    @classmethod
    def view_like_input(cls, mat, module):
        return cls._view_like(mat, module.input0)

    @classmethod
    def view_like_output(cls, mat, module):
        return cls._view_like(mat, module.output)


class BaseParameterDerivatives(BaseDerivatives):
    """First- and second order partial derivatives of a module with parameters.

    Assumptions (true for `nn.Linear`, `nn.Conv(Transpose)Nd`, `nn.BatchNormNd`):
    - Parameters are saved as `.weight` and `.bias` fields in a module
    - The output is linear in the model parameters

    Shape conventions:
    ------------------
    Weight [C_w, H_w, W_w, ...] (usually 1d, 2d, 4d)
    Bias [C_b, ...] (usually 1d)

    For most layers, these shapes correspond to shapes of the module input or output.
    """

    @bias_jac_mat_prod_accept_vectors
    @bias_jac_mat_prod_check_shapes
    def bias_jac_mat_prod(self, module, g_inp, g_out, mat):
        """Apply Jacobian of the output w.r.t. bias to a matrix.

        Parameters:
        -----------
        mat: torch.Tensor
            Matrix the Jacobian will be applied to.
            Must have shape [V, C_b, ...].

        Returns:
        --------
        result: torch.Tensor
            Jacobian-matrix product.
            Has shape [V, N, C_out, H_out, ...].
        """
        return self._bias_jac_mat_prod(module, g_inp, g_out, mat)

    def _bias_jac_mat_prod(self, module, g_inp, g_out, mat):
        """Internal implementation of the bias Jacobian."""
        raise NotImplementedError

    @bias_jac_t_mat_prod_accept_vectors
    @bias_jac_t_mat_prod_check_shapes
    def bias_jac_t_mat_prod(self, module, g_inp, g_out, mat, sum_batch=True):
        """Apply transposed Jacobian of the output w.r.t. bias to a matrix.

        Parameters:
        -----------
        mat: torch.Tensor
            Matrix the transposed Jacobian will be applied to.
            Must have shape [V, N, C_out, H_out, ...].
        sum_batch: bool
            Whether to sum over the batch dimension on the fly.

        Returns:
        --------
        result: torch.Tensor
            Jacobian-matrix product.
            Has shape [V, N, C_b, ...] if `sum_batch == False`.
            Has shape [V, C_b, ...] if `sum_batch == True`.
        """
        return self._bias_jac_t_mat_prod(module, g_inp, g_out, mat, sum_batch=sum_batch)

    def _bias_jac_t_mat_prod(self, module, g_inp, g_out, mat, sum_batch=True):
        """Internal implementation of the transposed bias Jacobian."""
        raise NotImplementedError

    @weight_jac_mat_prod_accept_vectors
    @weight_jac_mat_prod_check_shapes
    def weight_jac_mat_prod(self, module, g_inp, g_out, mat):
        """Apply Jacobian of the output w.r.t. weight to a matrix.

        Parameters:
        -----------
        mat: torch.Tensor
            Matrix the Jacobian will be applied to.
            Must have shape [V, C_w, H_w, ...].

        Returns:
        --------
        result: torch.Tensor
            Jacobian-matrix product.
            Has shape [V, N, C_out, H_out, ...].
        """
        return self._weight_jac_mat_prod(module, g_inp, g_out, mat)

    def _weight_jac_mat_prod(self, module, g_inp, g_out, mat):
        """Internal implementation of weight Jacobian."""
        raise NotImplementedError

    @weight_jac_t_mat_prod_accept_vectors
    @weight_jac_t_mat_prod_check_shapes
    def weight_jac_t_mat_prod(self, module, g_inp, g_out, mat, sum_batch=True):
        """Apply transposed Jacobian of the output w.r.t. weight to a matrix.

        Parameters:
        -----------
        mat: torch.Tensor
            Matrix the transposed Jacobian will be applied to.
            Must have shape [V, N, C_out, H_out, ...].
        sum_batch: bool
            Whether to sum over the batch dimension on the fly.

        Returns:
        --------
        result: torch.Tensor
            Jacobian-matrix product.
            Has shape [V, N, C_w, H_w, ...] if `sum_batch == False`.
            Has shape [V, C_w, H_w, ...] if `sum_batch == True`.
        """
        return self._weight_jac_t_mat_prod(
            module, g_inp, g_out, mat, sum_batch=sum_batch
        )

    def _weight_jac_t_mat_prod(self, module, g_inp, g_out, mat, sum_batch=True):
        """Internal implementation of transposed weight Jacobian."""
        raise NotImplementedError


class BaseLossDerivatives(BaseDerivatives):
    """Second- order partial derivatives of loss functions.

    """

    # TODO Add shape check
    def sqrt_hessian(self, module, g_inp, g_out):
        """Symmetric factorization ('sqrt') of the loss Hessian."""
        return self._sqrt_hessian(module, g_inp, g_out)

    def _sqrt_hessian(self, module, g_inp, g_out):
        raise NotImplementedError

    # TODO Add shape check
    def sqrt_hessian_sampled(self, module, g_inp, g_out):
        """Monte-Carlo sampled symmetric factorization of the loss Hessian."""
        return self._sqrt_hessian_sampled(module, g_inp, g_out)

    def _sqrt_hessian_sampled(self, module, g_inp, g_out):
        raise NotImplementedError

    @make_hessian_mat_prod_accept_vectors
    @make_hessian_mat_prod_check_shapes
    def make_hessian_mat_prod(self, module, g_inp, g_out):
        """Multiplication of the input Hessian with a matrix.

        Return a function that maps mat to H * mat.
        """
        return self._make_hessian_mat_prod(module, g_inp, g_out)

    def _make_hessian_mat_prod(self, module, g_inp, g_out):
        raise NotImplementedError

    # TODO Add shape check
    def sum_hessian(self, module, g_inp, g_out):
        """Loss Hessians, summed over the batch dimension."""
        return self._sum_hessian(module, g_inp, g_out)

    def _sum_hessian(self, module, g_inp, g_out):
        raise NotImplementedError<|MERGE_RESOLUTION|>--- conflicted
+++ resolved
@@ -19,7 +19,6 @@
 
 
 class BaseDerivatives:
-<<<<<<< HEAD
     """First- and second-order partial derivatives of a module.
 
     Shape conventions:
@@ -47,12 +46,8 @@
         = 𝜕output[n, c, w, ...] / 𝜕input[̃n, ̃c, ̃w, ...]
     """
 
-    MC_SAMPLES = 1
-
     @jac_mat_prod_accept_vectors
     @jac_mat_prod_check_shapes
-=======
->>>>>>> fc30c8c5
     def jac_mat_prod(self, module, g_inp, g_out, mat):
         """Apply Jacobian of the output w.r.t. input to a matrix.
 
@@ -300,11 +295,11 @@
         raise NotImplementedError
 
     # TODO Add shape check
-    def sqrt_hessian_sampled(self, module, g_inp, g_out):
+    def sqrt_hessian_sampled(self, module, g_inp, g_out, mc_samples=1):
         """Monte-Carlo sampled symmetric factorization of the loss Hessian."""
-        return self._sqrt_hessian_sampled(module, g_inp, g_out)
-
-    def _sqrt_hessian_sampled(self, module, g_inp, g_out):
+        return self._sqrt_hessian_sampled(module, g_inp, g_out, mc_samples=mc_samples)
+
+    def _sqrt_hessian_sampled(self, module, g_inp, g_out, mc_samples=1):
         raise NotImplementedError
 
     @make_hessian_mat_prod_accept_vectors
