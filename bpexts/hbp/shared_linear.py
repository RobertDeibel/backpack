"""Hessian backpropagation for multiple layers sharing the input.

This allows to treat weights/bias independently during optimization,
leading to smaller Hessians, thereby allowing for in principle massively
parallel optimization.
"""

from numpy import cumsum
from .linear import HBPLinear
from .parallel import HBPParallel


class HBPParallelFactory(HBPParallel):
    """Factory for layers sharing the same input."""

    @classmethod
    def hbp_linear_with_splitting(cls, in_features, out_features_list,
                                  bias=True):
        """Return linear layers acting in parallel on the same input.

        Parameters:
        -----------
        in_features : (int)
            Number of input features
        out_features_list : (list(int))
            Output features for each of the parallel modules
        bias : (bool)
            Use bias terms in linear layers

        Returns:
        --------
        (HBPSharedLinear)
        """
        layers = []
        for idx, out in enumerate(out_features_list):
            layers.append(HBPLinear(in_features=in_features,
                                    out_features=out,
                                    bias=bias))
        return cls(layers)

    @classmethod
    def fromHBPLinear(cls, hbp_linear, out_features_list):
        """Convert a linear layer into multiple parallel linear layers.

        Parameters:
        -----------
        hbp_linear : (HBPLinear)
            Linear layer with backpropagation functionality
        out_features_list : (list(int))
            Output features for each of the parallel modules

        Returns:
        --------
        (HBPSharedLinear)
        """
        if not sum(out_features_list) == hbp_linear.out_features:
            raise ValueError('Invalid splitting: {} does not sum'
                             'to {}'.format(out_features_list,
                                            hbp_linear.out_features))
        layers = []
        in_features = hbp_linear.in_features
        has_bias = (hbp_linear.bias is not None)
        idx = [0] + list(cumsum(out_features_list))
        idx = [(idx[i], idx[i + 1]) for i in range(len(idx) - 1)]
        for out, (i, j) in zip(out_features_list, idx):
            layer = HBPLinear(in_features=in_features,
                              out_features=out,
                              bias=has_bias)
            layer.weight.data = hbp_linear.weight.data[i:j, :]
            if has_bias:
                layer.bias.data = hbp_linear.bias.data[i:j]
            layers.append(layer)
        return cls(layers)

    @classmethod
    def fromHBPCompositionActivationLinear(cls, hbp_composition,
                                           out_features_list):
        """Convert linear(activation) into multiple parallel modules.

        Parameters:
        -----------
        hbp_composition : (HBPCompositionActivationLinear)
            Composition layer linear(activation)
        out_features_list : (list(int))
            Output features for each of the parallel modules

        Returns:
        --------
        (HBPSharedLinear)

        """
<<<<<<< HEAD
        # split into blocks
        split_out_hessians = self.split_output_hessian(output_hessian)
        # input hessian
        if compute_input_hessian is True:
            in_hessian = zeros(self.in_features, self.in_features)
        # call backward_hessian for each layer separately
        for layer, split_out in zip(self.children(), split_out_hessians):
            in_h = layer.backward_hessian(
                    split_out,
                    compute_input_hessian=compute_input_hessian,
                    modify_2nd_order_terms=modify_2nd_order_terms)
            if compute_input_hessian is True:
                in_hessian.add_(in_h)
        if compute_input_hessian is True:
            return in_hessian

    def split_output_hessian(self, output_hessian):
        """Cut out diagonal blocks corresponding to layer output sizes."""
        idx = self.split_output_idx()
        return [output_hessian[idx[i]:idx[i + 1], idx[i]:idx[i + 1]]
                for i in range(len(self.out_features_list))]
=======
        hbp_composition_cls = hbp_composition.__class__
        if not sum(out_features_list) == hbp_composition.linear.out_features:
            raise ValueError('Invalid splitting: {} does not sum'
                             'to {}'.format(
                                 out_features_list,
                                 hbp_composition.linear.out_features))
        layers = []
        in_features = hbp_composition.linear.in_features
        has_bias = (hbp_composition.linear.bias is not None)
        idx = [0] + list(cumsum(out_features_list))
        idx = [(idx[i], idx[i + 1]) for i in range(len(idx) - 1)]
        for out, (i, j) in zip(out_features_list, idx):
            layer = hbp_composition_cls(in_features=in_features,
                                        out_features=out,
                                        bias=has_bias)
            layer.linear.weight.data = hbp_composition.linear.weight.data[i:j, :]
            if has_bias:
                layer.linear.bias.data = hbp_composition.linear.bias.data[i:j]
            layers.append(layer)
        return cls(layers)
>>>>>>> 2fa5f82b
<|MERGE_RESOLUTION|>--- conflicted
+++ resolved
@@ -89,29 +89,6 @@
         (HBPSharedLinear)
 
         """
-<<<<<<< HEAD
-        # split into blocks
-        split_out_hessians = self.split_output_hessian(output_hessian)
-        # input hessian
-        if compute_input_hessian is True:
-            in_hessian = zeros(self.in_features, self.in_features)
-        # call backward_hessian for each layer separately
-        for layer, split_out in zip(self.children(), split_out_hessians):
-            in_h = layer.backward_hessian(
-                    split_out,
-                    compute_input_hessian=compute_input_hessian,
-                    modify_2nd_order_terms=modify_2nd_order_terms)
-            if compute_input_hessian is True:
-                in_hessian.add_(in_h)
-        if compute_input_hessian is True:
-            return in_hessian
-
-    def split_output_hessian(self, output_hessian):
-        """Cut out diagonal blocks corresponding to layer output sizes."""
-        idx = self.split_output_idx()
-        return [output_hessian[idx[i]:idx[i + 1], idx[i]:idx[i + 1]]
-                for i in range(len(self.out_features_list))]
-=======
         hbp_composition_cls = hbp_composition.__class__
         if not sum(out_features_list) == hbp_composition.linear.out_features:
             raise ValueError('Invalid splitting: {} does not sum'
@@ -131,5 +108,4 @@
             if has_bias:
                 layer.linear.bias.data = hbp_composition.linear.bias.data[i:j]
             layers.append(layer)
-        return cls(layers)
->>>>>>> 2fa5f82b
+        return cls(layers)